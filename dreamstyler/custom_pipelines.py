--- conflicted
+++ resolved
@@ -1,4 +1,3 @@
-<<<<<<< HEAD
 # Copyright 2023 The HuggingFace Team. All rights reserved.
 #
 # Licensed under the Apache License, Version 2.0 (the "License");
@@ -545,552 +544,4 @@
     return StableDiffusionPipelineOutput(images=image, nsfw_content_detected=has_nsfw_concept)
 
 StableDiffusionPipeline.__call__ = func_call_stable_diffusion_pipeline
-StableDiffusionControlNetImg2ImgPipeline.__call__ = func_call_controlnet_img2img_pipeline
-=======
-# Copyright 2023 The HuggingFace Team. All rights reserved.
-#
-# Licensed under the Apache License, Version 2.0 (the "License");
-# you may not use this file except in compliance with the License.
-# You may obtain a copy of the License at
-#
-#     http://www.apache.org/licenses/LICENSE-2.0
-#
-# Unless required by applicable law or agreed to in writing, software
-# distributed under the License is distributed on an "AS IS" BASIS,
-# WITHOUT WARRANTIES OR CONDITIONS OF ANY KIND, either express or implied.
-# See the License for the specific language governing permissions and
-# limitations under the License.
-
-from typing import Any, Callable, Dict, List, Optional, Union
-import PIL
-import numpy as np
-import torch
-from diffusers import StableDiffusionPipeline
-from diffusers.pipelines.stable_diffusion import StableDiffusionPipelineOutput
-from diffusers.pipelines.controlnet import StableDiffusionControlNetImg2ImgPipeline
-# from diffusers.utils import is_compiled_module
-from diffusers.models import ControlNetModel
-from diffusers.pipelines.controlnet import MultiControlNetModel
-
-
-@torch.no_grad()
-def func_call_stable_diffusion_pipeline(
-    self,
-    prompt: Union[str, List[str]] = None,
-    height: Optional[int] = None,
-    width: Optional[int] = None,
-    num_inference_steps: int = 50,
-    guidance_scale: float = 7.5,
-    negative_prompt: Optional[Union[str, List[str]]] = None,
-    num_images_per_prompt: Optional[int] = 1,
-    eta: float = 0.0,
-    generator: Optional[Union[torch.Generator, List[torch.Generator]]] = None,
-    latents: Optional[torch.FloatTensor] = None,
-    prompt_embeds: Optional[torch.FloatTensor] = None,
-    negative_prompt_embeds: Optional[torch.FloatTensor] = None,
-    output_type: Optional[str] = "pil",
-    return_dict: bool = True,
-    callback: Optional[Callable[[int, int, torch.FloatTensor], None]] = None,
-    callback_steps: int = 1,
-    cross_attention_kwargs: Optional[Dict[str, Any]] = None,
-    guidance_rescale: float = 0.0,
-):
-    # Dreamstyler: get DreamStyler kwargs
-    # passing values through `cross_attention_kwargs` is the simplest way..
-    num_stages = cross_attention_kwargs["num_stages"]
-    use_sc_guidance = cross_attention_kwargs["use_sc_guidance"]
-    sty_gamma = cross_attention_kwargs["sty_gamma"]
-    con_gamma = cross_attention_kwargs["con_gamma"]
-    neg_gamma = cross_attention_kwargs["neg_gamma"]
-
-    # 0. Default height and width to unet
-    height = height or self.unet.config.sample_size * self.vae_scale_factor
-    width = width or self.unet.config.sample_size * self.vae_scale_factor
-
-    # 1. Check inputs. Raise error if not correct
-    self.check_inputs(
-        prompt,
-        height,
-        width,
-        callback_steps,
-        negative_prompt,
-        prompt_embeds,
-        negative_prompt_embeds,
-    )
-
-    # 2. Define call parameters
-    # FIXME: Dreamstyler does not support single batch inference for now
-    batch_size = num_images_per_prompt
-
-    device = self._execution_device
-    # here `guidance_scale` is defined analog to the guidance weight `w` of equation (2)
-    # of the Imagen paper: https://arxiv.org/pdf/2205.11487.pdf . `guidance_scale = 1`
-    # corresponds to doing no classifier free guidance.
-    do_classifier_free_guidance = guidance_scale > 1.0
-
-    # 3. Encode input prompt
-    text_encoder_lora_scale = (
-        cross_attention_kwargs.get("scale", None)
-        if cross_attention_kwargs is not None
-        else None
-    )
-    # DreamStyler: encode timestep-varying prompts
-    _prompt_embeds = []
-    for prompt_t in prompt:
-        _prompt_embeds_t = self._encode_prompt(
-            prompt_t,
-            device,
-            num_images_per_prompt,
-            do_classifier_free_guidance,
-            negative_prompt,
-            prompt_embeds=prompt_embeds,
-            negative_prompt_embeds=negative_prompt_embeds,
-            lora_scale=text_encoder_lora_scale,
-        )
-        _prompt_embeds.append(_prompt_embeds_t)
-    prompt_embeds = _prompt_embeds
-
-    # DreamStyler: encoder null style and context prompts as well
-    if use_sc_guidance:
-        _prompt_nc_embeds = []
-        for prompt_nc_t in cross_attention_kwargs["prompt_null_context"]:
-            _prompt_nc_embeds_t = self._encode_prompt(
-                prompt_nc_t,
-                device,
-                num_images_per_prompt,
-                do_classifier_free_guidance=False,
-                negative_prompt=None,
-                prompt_embeds=None,
-                negative_prompt_embeds=None,
-                lora_scale=text_encoder_lora_scale,
-            )
-            _prompt_nc_embeds.append(_prompt_nc_embeds_t)
-        prompt_nc_embeds = _prompt_nc_embeds
-
-        prompt_ns_t = cross_attention_kwargs["prompt_null_style"]
-        prompt_ns_embeds = self._encode_prompt(
-            prompt_ns_t,
-            device,
-            num_images_per_prompt,
-            do_classifier_free_guidance=False,
-            negative_prompt=None,
-            prompt_embeds=None,
-            negative_prompt_embeds=None,
-       )
-
-    # 4. Prepare timesteps
-    self.scheduler.set_timesteps(num_inference_steps, device=device)
-    timesteps = self.scheduler.timesteps
-
-    # 5. Prepare latent variables
-    num_channels_latents = self.unet.config.in_channels
-    latents = self.prepare_latents(
-        batch_size * num_images_per_prompt,
-        num_channels_latents,
-        height,
-        width,
-        prompt_embeds[0].dtype, # since in DreamStyler, `prompt_embeds` is list
-        device,
-        generator,
-        latents,
-    )
-
-    # 6. Prepare extra step kwargs.
-    # TODO: Logic should ideally just be moved out of the pipeline
-    extra_step_kwargs = self.prepare_extra_step_kwargs(generator, eta)
-
-    # 7. Denoising loop
-    num_warmup_steps = len(timesteps) - num_inference_steps * self.scheduler.order
-    with self.progress_bar(total=num_inference_steps) as progress_bar:
-        for i, t in enumerate(timesteps):
-            # expand the latents if we are doing classifier free guidance
-            if do_classifier_free_guidance:
-                latent_model_input = torch.cat([latents] * 2)
-            else:
-                latent_model_input = latents
-            latent_model_input = self.scheduler.scale_model_input(latent_model_input, t)
-
-            # Dreamstyler: handle both style and context guidance prompts in a batch
-            if use_sc_guidance:
-                latent_guided_model_input = torch.cat([latents] * 2)
-                latent_guided_model_input = self.scheduler.scale_model_input(
-                    latent_guided_model_input,
-                    t,
-                )
-
-            # DreamStyler: prepare multi-stage TI
-            max_timesteps = self.scheduler.config.num_train_timesteps
-            index_stage = (t / max_timesteps * num_stages).long().view(1)
-
-            # predict the noise residual
-            noise_pred = self.unet(
-                latent_model_input,
-                t,
-                encoder_hidden_states=prompt_embeds[index_stage],
-                return_dict=False,
-            )[0]
-
-            # DreamStyler: predict noise residual for guidance prompts
-            if use_sc_guidance:
-                prompt_guided_embeds = torch.cat(
-                    [prompt_ns_embeds, prompt_nc_embeds[index_stage]],
-                    dim=0,
-                )
-
-                noise_pred_guided = self.unet(
-                    latent_guided_model_input,
-                    t,
-                    encoder_hidden_states=prompt_guided_embeds,
-                    return_dict=False,
-                ).sample
-                noise_pred_ns, noise_pred_nc = noise_pred_guided.chunk(2)
-
-            # perform guidance
-            if do_classifier_free_guidance:
-                noise_pred_uncond, noise_pred_text = noise_pred.chunk(2)
-
-                if use_sc_guidance:
-                    noise_pred = noise_pred_uncond + \
-                        0.5 * con_gamma * (noise_pred_ns - noise_pred_uncond) + \
-                        0.5 * sty_gamma * (noise_pred_text - noise_pred_ns) + \
-                        0.5 * sty_gamma * (noise_pred_nc - noise_pred_uncond) + \
-                        0.5 * con_gamma * (noise_pred_text - noise_pred_nc) + \
-                        neg_gamma * (noise_pred_text - noise_pred_uncond)
-                else:
-                    noise_pred = noise_pred_uncond + \
-                        guidance_scale * (noise_pred_text - noise_pred_uncond)
-
-            # compute the previous noisy sample x_t -> x_t-1
-            latents = self.scheduler.step(
-                noise_pred,
-                t,
-                latents,
-                **extra_step_kwargs,
-                return_dict=False,
-            )[0]
-
-            # call the callback, if provided
-            if i == len(timesteps) - 1 or \
-                ((i + 1) > num_warmup_steps and \
-                (i + 1) % self.scheduler.order == 0):
-                progress_bar.update()
-                if callback is not None and i % callback_steps == 0:
-                    callback(i, t, latents)
-
-    if output_type != "latent":
-        image = self.vae.decode(
-            latents / self.vae.config.scaling_factor,
-            return_dict=False,
-        )[0]
-        image, has_nsfw_concept = self.run_safety_checker(
-            image,
-            device,
-            prompt_embeds[0].dtype,
-        )
-    else:
-        image = latents
-        has_nsfw_concept = None
-
-    if has_nsfw_concept is None:
-        do_denormalize = [True] * image.shape[0]
-    else:
-        do_denormalize = [not has_nsfw for has_nsfw in has_nsfw_concept]
-
-    image = self.image_processor.postprocess(
-        image,
-        output_type=output_type,
-        do_denormalize=do_denormalize,
-    )
-
-    # Offload last model to CPU
-    if hasattr(self, "final_offload_hook") and self.final_offload_hook is not None:
-        self.final_offload_hook.offload()
-
-    if not return_dict:
-        return (image, has_nsfw_concept)
-
-    return StableDiffusionPipelineOutput(
-        images=image,
-        nsfw_content_detected=has_nsfw_concept,
-    )
-
-
-@torch.no_grad()
-def func_call_controlnet_img2img_pipeline(
-    self,
-    prompt: Union[str, List[str]] = None,
-    image: Union[
-        torch.FloatTensor,
-        PIL.Image.Image,
-        np.ndarray,
-        List[torch.FloatTensor],
-        List[PIL.Image.Image],
-        List[np.ndarray],
-    ] = None,
-    control_image: Union[
-        torch.FloatTensor,
-        PIL.Image.Image,
-        np.ndarray,
-        List[torch.FloatTensor],
-        List[PIL.Image.Image],
-        List[np.ndarray],
-    ] = None,
-    height: Optional[int] = None,
-    width: Optional[int] = None,
-    strength: float = 0.8,
-    num_inference_steps: int = 50,
-    guidance_scale: float = 7.5,
-    negative_prompt: Optional[Union[str, List[str]]] = None,
-    num_images_per_prompt: Optional[int] = 1,
-    eta: float = 0.0,
-    generator: Optional[Union[torch.Generator, List[torch.Generator]]] = None,
-    latents: Optional[torch.FloatTensor] = None,
-    prompt_embeds: Optional[torch.FloatTensor] = None,
-    negative_prompt_embeds: Optional[torch.FloatTensor] = None,
-    output_type: Optional[str] = "pil",
-    return_dict: bool = True,
-    callback: Optional[Callable[[int, int, torch.FloatTensor], None]] = None,
-    callback_steps: int = 1,
-    cross_attention_kwargs: Optional[Dict[str, Any]] = None,
-    controlnet_conditioning_scale: Union[float, List[float]] = 0.8,
-    guess_mode: bool = False,
-    control_guidance_start: Union[float, List[float]] = 0.0,
-    control_guidance_end: Union[float, List[float]] = 1.0,
-):
-    # controlnet = self.controlnet._orig_mod if is_compiled_module(self.controlnet) else self.controlnet
-    controlnet = self.controlnet._orig_mod if hasattr(self.controlnet, '_orig_mod') else self.controlnet
-
-    # align format for control guidance
-    if not isinstance(control_guidance_start, list) and isinstance(control_guidance_end, list):
-        control_guidance_start = len(control_guidance_end) * [control_guidance_start]
-    elif not isinstance(control_guidance_end, list) and isinstance(control_guidance_start, list):
-        control_guidance_end = len(control_guidance_start) * [control_guidance_end]
-    elif not isinstance(control_guidance_start, list) and not isinstance(control_guidance_end, list):
-        mult = len(controlnet.nets) if isinstance(controlnet, MultiControlNetModel) else 1
-        control_guidance_start, control_guidance_end = mult * [control_guidance_start], mult * [
-            control_guidance_end
-        ]
-
-    # 1. Check inputs. Raise error if not correct
-    self.check_inputs(
-        prompt,
-        control_image,
-        callback_steps,
-        negative_prompt,
-        prompt_embeds,
-        negative_prompt_embeds,
-        controlnet_conditioning_scale,
-        control_guidance_start,
-        control_guidance_end,
-    )
-
-    # 2. Define call parameters
-    batch_size = num_images_per_prompt
-
-    device = self._execution_device
-    # here `guidance_scale` is defined analog to the guidance weight `w` of equation (2)
-    # of the Imagen paper: https://arxiv.org/pdf/2205.11487.pdf . `guidance_scale = 1`
-    # corresponds to doing no classifier free guidance.
-    do_classifier_free_guidance = guidance_scale > 1.0
-
-    if isinstance(controlnet, MultiControlNetModel) and isinstance(controlnet_conditioning_scale, float):
-        controlnet_conditioning_scale = [controlnet_conditioning_scale] * len(controlnet.nets)
-
-    global_pool_conditions = (
-        controlnet.config.global_pool_conditions
-        if isinstance(controlnet, ControlNetModel)
-        else controlnet.nets[0].config.global_pool_conditions
-    )
-    guess_mode = guess_mode or global_pool_conditions
-
-    # 3. Encode input prompt
-    text_encoder_lora_scale = (
-        cross_attention_kwargs.get("scale", None) if cross_attention_kwargs is not None else None
-    )
-
-    _prompt_embeds = []
-    for prompt_t in prompt:
-        _prompt_embeds_t = self._encode_prompt(
-            prompt_t,
-            device,
-            num_images_per_prompt,
-            do_classifier_free_guidance,
-            negative_prompt,
-            prompt_embeds=prompt_embeds,
-            negative_prompt_embeds=negative_prompt_embeds,
-            lora_scale=text_encoder_lora_scale,
-        )
-        _prompt_embeds.append(_prompt_embeds_t)
-    prompt_embeds = _prompt_embeds
-
-    # 4. Prepare image
-    image = self.image_processor.preprocess(image).to(dtype=torch.float32)
-
-    # 5. Prepare controlnet_conditioning_image
-    if isinstance(controlnet, ControlNetModel):
-        control_image = self.prepare_control_image(
-            image=control_image,
-            width=width,
-            height=height,
-            batch_size=batch_size * num_images_per_prompt,
-            num_images_per_prompt=num_images_per_prompt,
-            device=device,
-            dtype=controlnet.dtype,
-            do_classifier_free_guidance=do_classifier_free_guidance,
-            guess_mode=guess_mode,
-        )
-    elif isinstance(controlnet, MultiControlNetModel):
-        control_images = []
-
-        for control_image_ in control_image:
-            control_image_ = self.prepare_control_image(
-                image=control_image_,
-                width=width,
-                height=height,
-                batch_size=batch_size * num_images_per_prompt,
-                num_images_per_prompt=num_images_per_prompt,
-                device=device,
-                dtype=controlnet.dtype,
-                do_classifier_free_guidance=do_classifier_free_guidance,
-                guess_mode=guess_mode,
-            )
-
-            control_images.append(control_image_)
-
-        control_image = control_images
-    else:
-        assert False
-
-    # 5. Prepare timesteps
-    self.scheduler.set_timesteps(num_inference_steps, device=device)
-    timesteps, num_inference_steps = self.get_timesteps(num_inference_steps, strength, device)
-    latent_timestep = timesteps[:1].repeat(batch_size * num_images_per_prompt)
-
-    # 6. Prepare latent variables
-    latents = self.prepare_latents(
-        image,
-        latent_timestep,
-        batch_size,
-        num_images_per_prompt,
-        prompt_embeds[0].dtype,
-        device,
-        generator,
-    )
-
-    # 7. Prepare extra step kwargs. TODO: Logic should ideally just be moved out of the pipeline
-    extra_step_kwargs = self.prepare_extra_step_kwargs(generator, eta)
-
-    # 7.1 Create tensor stating which controlnets to keep
-    controlnet_keep = []
-    for i in range(len(timesteps)):
-        keeps = [
-            1.0 - float(i / len(timesteps) < s or (i + 1) / len(timesteps) > e)
-            for s, e in zip(control_guidance_start, control_guidance_end)
-        ]
-        controlnet_keep.append(keeps[0] if isinstance(controlnet, ControlNetModel) else keeps)
-
-    num_stages = cross_attention_kwargs["num_stages"]
-
-    # 8. Denoising loop
-    num_warmup_steps = len(timesteps) - num_inference_steps * self.scheduler.order
-    with self.progress_bar(total=num_inference_steps) as progress_bar:
-        for i, t in enumerate(timesteps):
-            # expand the latents if we are doing classifier free guidance
-            latent_model_input = torch.cat([latents] * 2) if do_classifier_free_guidance else latents
-            latent_model_input = self.scheduler.scale_model_input(latent_model_input, t)
-
-            max_timesteps = self.scheduler.config.num_train_timesteps
-            index_T = (t / max_timesteps * num_stages).long().view(1)
-
-            # controlnet(s) inference
-            if guess_mode and do_classifier_free_guidance:
-                # Infer ControlNet only for the conditional batch.
-                control_model_input = latents
-                control_model_input = self.scheduler.scale_model_input(control_model_input, t)
-                controlnet_prompt_embeds = prompt_embeds[index_T].chunk(2)[1]
-            else:
-                control_model_input = latent_model_input
-                controlnet_prompt_embeds = prompt_embeds[index_T]
-
-            if isinstance(controlnet_keep[i], list):
-                cond_scale = [c * s for c, s in zip(controlnet_conditioning_scale, controlnet_keep[i])]
-            else:
-                controlnet_cond_scale = controlnet_conditioning_scale
-                if isinstance(controlnet_cond_scale, list):
-                    controlnet_cond_scale = controlnet_cond_scale[0]
-                cond_scale = controlnet_cond_scale * controlnet_keep[i]
-
-            down_block_res_samples, mid_block_res_sample = self.controlnet(
-                control_model_input,
-                t,
-                encoder_hidden_states=controlnet_prompt_embeds,
-                controlnet_cond=control_image,
-                conditioning_scale=cond_scale,
-                guess_mode=guess_mode,
-                return_dict=False,
-            )
-
-            if guess_mode and do_classifier_free_guidance:
-                # Infered ControlNet only for the conditional batch.
-                # To apply the output of ControlNet to both the unconditional and conditional batches,
-                # add 0 to the unconditional batch to keep it unchanged.
-                down_block_res_samples = [torch.cat([torch.zeros_like(d), d]) for d in down_block_res_samples]
-                mid_block_res_sample = torch.cat([torch.zeros_like(mid_block_res_sample), mid_block_res_sample])
-
-            # predict the noise residual
-            noise_pred = self.unet(
-                latent_model_input,
-                t,
-                encoder_hidden_states=prompt_embeds[index_T],
-                down_block_additional_residuals=down_block_res_samples,
-                mid_block_additional_residual=mid_block_res_sample,
-                return_dict=False,
-            )[0]
-
-            # perform guidance
-            if do_classifier_free_guidance:
-                noise_pred_uncond, noise_pred_text = noise_pred.chunk(2)
-                noise_pred = noise_pred_uncond + guidance_scale * (noise_pred_text - noise_pred_uncond)
-
-            # compute the previous noisy sample x_t -> x_t-1
-            latents = self.scheduler.step(noise_pred, t, latents, **extra_step_kwargs, return_dict=False)[0]
-
-            # call the callback, if provided
-            if i == len(timesteps) - 1 or ((i + 1) > num_warmup_steps and (i + 1) % self.scheduler.order == 0):
-                progress_bar.update()
-                if callback is not None and i % callback_steps == 0:
-                    callback(i, t, latents)
-
-    # If we do sequential model offloading, let's offload unet and controlnet
-    # manually for max memory savings
-    if hasattr(self, "final_offload_hook") and self.final_offload_hook is not None:
-        self.unet.to("cpu")
-        self.controlnet.to("cpu")
-        torch.cuda.empty_cache()
-
-    if not output_type == "latent":
-        image = self.vae.decode(latents / self.vae.config.scaling_factor, return_dict=False)[0]
-        image, has_nsfw_concept = self.run_safety_checker(image, device, prompt_embeds[0].dtype)
-    else:
-        image = latents
-        has_nsfw_concept = None
-
-    if has_nsfw_concept is None:
-        do_denormalize = [True] * image.shape[0]
-    else:
-        do_denormalize = [not has_nsfw for has_nsfw in has_nsfw_concept]
-
-    image = self.image_processor.postprocess(image, output_type=output_type, do_denormalize=do_denormalize)
-
-    # Offload last model to CPU
-    if hasattr(self, "final_offload_hook") and self.final_offload_hook is not None:
-        self.final_offload_hook.offload()
-
-    if not return_dict:
-        return (image, has_nsfw_concept)
-
-    return StableDiffusionPipelineOutput(images=image, nsfw_content_detected=has_nsfw_concept)
-
-StableDiffusionPipeline.__call__ = func_call_stable_diffusion_pipeline
-StableDiffusionControlNetImg2ImgPipeline.__call__ = func_call_controlnet_img2img_pipeline
->>>>>>> 0f358391
+StableDiffusionControlNetImg2ImgPipeline.__call__ = func_call_controlnet_img2img_pipeline