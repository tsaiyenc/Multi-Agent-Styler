--- conflicted
+++ resolved
@@ -1,19 +1,3 @@
-<<<<<<< HEAD
-**/.ipynb_checkpoints/
-**/__pycache__/
-.DS_Store
-*.swp
-*.pth
-*.pkl
-*.npy
-misc/*.sh
-
-# local folder
-local/
-
-# test
-test/
-=======
 **/.ipynb_checkpoints/
 **/__pycache__/
 .DS_Store
@@ -30,5 +14,4 @@
 test/
 
 # Output
-outputs/sks*
->>>>>>> 0f358391
+outputs/sks*